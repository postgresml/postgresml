--- conflicted
+++ resolved
@@ -114,152 +114,149 @@
     }
 }
 
-<<<<<<< HEAD
-#[derive(TemplateOnce, Clone, Default)]
-#[template(path = "layout/web_app_base.html")]
-pub struct WebAppBase<'a> {
-    pub content: Option<String>,
-    pub breadcrumbs: Breadcrumbs<'a>,
-    pub head: Head,
-    pub dropdown_nav: StaticNav,
-    pub product_left_nav: crate::components::navigation::left_nav::web_app::Menu,
-    pub body_components: Vec<Component>,
-    pub cluster: Cluster,
-    pub product_banners_high: Vec<ProductBanner>,
-    pub product_banner_medium: ProductBanner,
-    pub product_banner_marketing: ProductBanner,
-}
-
-impl<'a> WebAppBase<'a> {
-    pub fn new(title: &str, context: &crate::guards::Cluster) -> Self {
-        let head = Head::new().title(title).context(&context.context.head_items);
-        let cluster = context.context.cluster.clone();
-
-        let all_product_high_level = context
-            .notifications
-            .clone()
-            .unwrap_or_else(|| vec![])
-            .into_iter()
-            .filter(|n: &Notification| n.level == NotificationLevel::ProductHigh)
-            .enumerate()
-            .map(|(i, n)| ProductBanner::from_notification(Some(&n)).set_show_modal_on_load(i == 0))
-            .collect::<Vec<ProductBanner>>();
-
-        WebAppBase {
-            head,
-            cluster,
-            dropdown_nav: context.context.deployment_dropdown.clone(),
-            product_left_nav: context.context.product_left_nav.clone(),
-            product_banners_high: all_product_high_level,
-            product_banner_medium: ProductBanner::from_notification(Notification::next_product_of_level(
-                context,
-                NotificationLevel::ProductMedium,
-            )),
-            product_banner_marketing: ProductBanner::from_notification(Notification::next_product_of_level(
-                context,
-                NotificationLevel::ProductMarketing,
-            )),
-            ..Default::default()
-        }
-    }
-
-    pub fn breadcrumbs(&mut self, breadcrumbs: Vec<NavLink<'a>>) -> &mut Self {
-        self.breadcrumbs.path = breadcrumbs.clone();
-        self
-    }
-
-    pub fn disable_upper_nav(&mut self) -> &mut Self {
-        let links: Vec<StaticNavLink> = self
-            .product_left_nav
-            .items
-            .links
-            .iter()
-            .map(|item| item.to_owned().disabled(true))
-            .collect();
-        self.product_left_nav = crate::components::navigation::left_nav::web_app::Menu {
-            back: self.product_left_nav.back.clone(),
-            items: StaticNav { links },
-        };
-        self
-    }
-
-    pub fn content(&mut self, content: &str) -> &mut Self {
-        self.content = Some(content.to_owned());
-        self
-    }
-
-    pub fn body_components(&mut self, components: Vec<Component>) -> &mut Self {
-        self.body_components = components;
-        self
-    }
-
-    pub fn breadcrumbs_from_uri(
-        &mut self,
-        org_dropdown: Vec<StaticNavLink>,
-        database_dropdown: Vec<StaticNavLink>,
-        uri: &str,
-    ) -> &mut Self {
-        let uri = if uri.starts_with("/") {
-            uri.chars().skip(1).collect::<String>()
-        } else {
-            uri.to_string()
-        };
-
-        let start_index = match (org_dropdown.is_empty(), database_dropdown.is_empty()) {
-            (true, true) => 0,
-            (false, true) => 1,
-            _ => 2,
-        };
-
-        let mut uris = uri
-            .split("/")
-            .skip(start_index)
-            .enumerate()
-            .map(|(i, part)| {
-                let path = uri
-                    .split("/")
-                    .into_iter()
-                    .take(1 + i + start_index)
-                    .collect::<Vec<&str>>()
-                    .join("/");
-                let mut out = "/".to_owned();
-                out.push_str(&path);
-
-                NavLink::new(part, &out)
-            })
-            .collect::<Vec<NavLink>>();
-
-        if let Some(last) = uris.clone().into_iter().next_back() {
-            uris.pop();
-            uris.push(last.active());
-        }
-
-        self.breadcrumbs = Breadcrumbs {
-            organizations: org_dropdown,
-            databases: database_dropdown,
-            path: uris,
-        };
-
-        self
-    }
-
-    pub fn render<T>(&mut self, template: T) -> String
-    where
-        T: sailfish::TemplateOnce,
-    {
-        self.content = Some(template.render_once().unwrap());
-        (*self).clone().into()
-    }
-}
-
-impl<'a> From<WebAppBase<'a>> for String {
-    fn from(layout: WebAppBase) -> String {
-        layout.render_once().unwrap()
-    }
-}
-
-=======
->>>>>>> 49babb66
+// #[derive(TemplateOnce, Clone, Default)]
+// #[template(path = "layout/web_app_base.html")]
+// pub struct WebAppBase<'a> {
+//     pub content: Option<String>,
+//     pub breadcrumbs: Breadcrumbs<'a>,
+//     pub head: Head,
+//     pub dropdown_nav: StaticNav,
+//     pub product_left_nav: crate::components::navigation::left_nav::web_app::Menu,
+//     pub body_components: Vec<Component>,
+//     pub cluster: Cluster,
+//     pub product_banners_high: Vec<ProductBanner>,
+//     pub product_banner_medium: ProductBanner,
+//     pub product_banner_marketing: ProductBanner,
+// }
+
+// impl<'a> WebAppBase<'a> {
+//     pub fn new(title: &str, context: &crate::guards::Cluster) -> Self {
+//         let head = Head::new().title(title).context(&context.context.head_items);
+//         let cluster = context.context.cluster.clone();
+
+//         let all_product_high_level = context
+//             .notifications
+//             .clone()
+//             .unwrap_or_else(|| vec![])
+//             .into_iter()
+//             .filter(|n: &Notification| n.level == NotificationLevel::ProductHigh)
+//             .enumerate()
+//             .map(|(i, n)| ProductBanner::from_notification(Some(&n)).set_show_modal_on_load(i == 0))
+//             .collect::<Vec<ProductBanner>>();
+
+//         WebAppBase {
+//             head,
+//             cluster,
+//             dropdown_nav: context.context.deployment_dropdown.clone(),
+//             product_left_nav: context.context.product_left_nav.clone(),
+//             product_banners_high: all_product_high_level,
+//             product_banner_medium: ProductBanner::from_notification(Notification::next_product_of_level(
+//                 context,
+//                 NotificationLevel::ProductMedium,
+//             )),
+//             product_banner_marketing: ProductBanner::from_notification(Notification::next_product_of_level(
+//                 context,
+//                 NotificationLevel::ProductMarketing,
+//             )),
+//             ..Default::default()
+//         }
+//     }
+
+//     pub fn breadcrumbs(&mut self, breadcrumbs: Vec<NavLink<'a>>) -> &mut Self {
+//         self.breadcrumbs.path = breadcrumbs.clone();
+//         self
+//     }
+
+//     pub fn disable_upper_nav(&mut self) -> &mut Self {
+//         let links: Vec<StaticNavLink> = self
+//             .product_left_nav
+//             .items
+//             .links
+//             .iter()
+//             .map(|item| item.to_owned().disabled(true))
+//             .collect();
+//         self.product_left_nav = crate::components::navigation::left_nav::web_app::Menu {
+//             back: self.product_left_nav.back.clone(),
+//             items: StaticNav { links },
+//         };
+//         self
+//     }
+
+//     pub fn content(&mut self, content: &str) -> &mut Self {
+//         self.content = Some(content.to_owned());
+//         self
+//     }
+
+//     pub fn body_components(&mut self, components: Vec<Component>) -> &mut Self {
+//         self.body_components = components;
+//         self
+//     }
+
+//     pub fn breadcrumbs_from_uri(
+//         &mut self,
+//         org_dropdown: Vec<StaticNavLink>,
+//         database_dropdown: Vec<StaticNavLink>,
+//         uri: &str,
+//     ) -> &mut Self {
+//         let uri = if uri.starts_with("/") {
+//             uri.chars().skip(1).collect::<String>()
+//         } else {
+//             uri.to_string()
+//         };
+
+//         let start_index = match (org_dropdown.is_empty(), database_dropdown.is_empty()) {
+//             (true, true) => 0,
+//             (false, true) => 1,
+//             _ => 2,
+//         };
+
+//         let mut uris = uri
+//             .split("/")
+//             .skip(start_index)
+//             .enumerate()
+//             .map(|(i, part)| {
+//                 let path = uri
+//                     .split("/")
+//                     .into_iter()
+//                     .take(1 + i + start_index)
+//                     .collect::<Vec<&str>>()
+//                     .join("/");
+//                 let mut out = "/".to_owned();
+//                 out.push_str(&path);
+
+//                 NavLink::new(part, &out)
+//             })
+//             .collect::<Vec<NavLink>>();
+
+//         if let Some(last) = uris.clone().into_iter().next_back() {
+//             uris.pop();
+//             uris.push(last.active());
+//         }
+
+//         self.breadcrumbs = Breadcrumbs {
+//             organizations: org_dropdown,
+//             databases: database_dropdown,
+//             path: uris,
+//         };
+
+//         self
+//     }
+
+//     pub fn render<T>(&mut self, template: T) -> String
+//     where
+//         T: sailfish::TemplateOnce,
+//     {
+//         self.content = Some(template.render_once().unwrap());
+//         (*self).clone().into()
+//     }
+// }
+
+// impl<'a> From<WebAppBase<'a>> for String {
+//     fn from(layout: WebAppBase) -> String {
+//         layout.render_once().unwrap()
+//     }
+// }
+
 #[derive(TemplateOnce)]
 #[template(path = "content/article.html")]
 pub struct Article {
