use chrono;
use rocket::http::{Cookie, CookieJar};
use rocket::serde::{Deserialize, Serialize};
use time::Duration;

<<<<<<< HEAD
=======
/// Session data.
#[derive(Serialize, Deserialize, Debug, Clone)]
pub struct Notifications {
    /// App-wide notifications.
    notifications: Vec<NotificationCookie>,
}

/// App-wide notifications.
>>>>>>> 3bfee361
#[derive(Debug, Clone, Deserialize, Serialize, Default, PartialEq)]
pub struct NotificationCookie {
    /// Unique ID of the notification.
    pub id: String,
    /// TODO: document
    pub time_viewed: Option<chrono::DateTime<chrono::Utc>>,
    /// TODO: document
    pub time_modal_viewed: Option<chrono::DateTime<chrono::Utc>>,
}

<<<<<<< HEAD
pub struct Notifications {}

impl Notifications {
    pub fn update_viewed(all_desired_notifications: &Vec<NotificationCookie>, cookies: &CookieJar<'_>) {
        let session = Notifications::safe_serialize_session(all_desired_notifications);

        let mut cookie = Cookie::new("session", session);
        cookie.set_max_age(::time::Duration::weeks(4));
=======
/// Previous session state covering only which notifications were viewed.
#[derive(Serialize, Deserialize, Debug, Clone)]
pub struct NotificationsCookieOld {
    pub notifications: Vec<String>,
}

impl From<NotificationsCookieOld> for NotificationCookie {
    fn from(old: NotificationsCookieOld) -> Self {
        NotificationCookie {
            id: old.notifications[0].clone(),
            time_viewed: None,
            time_modal_viewed: None,
        }
    }
}

impl Notifications {
    /// Update the viewed notifications in the session.
    pub fn update_viewed(notifications: &[NotificationCookie], cookies: &CookieJar<'_>) {
        let session = Notifications::safe_serialize_session(notifications);

        let mut cookie = Cookie::new("session", session);
        cookie.set_max_age(Duration::weeks(52 * 100)); // Keep the cookie "forever"
>>>>>>> 3bfee361
        cookies.add_private(cookie);
    }

    /// Get viewed notifications from the session.
    pub fn get_viewed(cookies: &CookieJar<'_>) -> Vec<NotificationCookie> {
        match cookies.get_private("session") {
            Some(session) => Notifications::safe_deserialize_session(session.value()),
            None => vec![],
        }
    }

    pub fn safe_deserialize_session(session: &str) -> Vec<NotificationCookie> {
<<<<<<< HEAD
        match serde_json::from_str::<serde_json::Value>(session).unwrap_or_else(|_| {
            serde_json::from_str::<serde_json::Value>(&Notifications::safe_serialize_session(&vec![])).unwrap()
        })["notifications"]
            .as_array()
        {
            Some(items) => items
                .into_iter()
                .map(|notification| {
                    serde_json::from_str::<NotificationCookie>(&notification.to_string()).unwrap_or_else(|_| {
                        serde_json::from_str::<String>(&notification.to_string())
                            .and_then(|id| {
                                Ok(NotificationCookie {
                                    id,
                                    time_viewed: None,
                                    time_modal_viewed: None,
                                })
                            })
                            .unwrap_or_else(|_| NotificationCookie::default())
                    })
                })
                .collect::<Vec<NotificationCookie>>(),
            _ => vec![],
        }
    }

    pub fn safe_serialize_session(cookies: &Vec<NotificationCookie>) -> String {
        let serialized = cookies
            .iter()
            .map(|x| serde_json::to_string(x))
            .filter(|x| x.is_ok())
            .map(|x| x.unwrap())
            .collect::<Vec<String>>();

        format!(r#"{{"notifications": [{}]}}"#, serialized.join(","))
    }
}

#[cfg(test)]
mod test {
    use super::*;

    // Test that we can safely deserialize expected session data.
    #[test]
    fn test_safe_deserialize_session() {
        let session = r#"{"notifications": [{"id": "1", "time_viewed": null, "time_modal_viewed": null}, {"id": "1234567891234", "time_viewed": "2021-08-01T00:00:00Z"}]}"#;
        let expected = vec![
            NotificationCookie {
                id: "1".to_string(),
                time_viewed: None,
                time_modal_viewed: None,
            },
            NotificationCookie {
                id: "1234567891234".to_string(),
                time_viewed: Some(
                    chrono::DateTime::parse_from_rfc3339("2021-08-01T00:00:00Z")
                        .unwrap()
                        .into(),
                ),
                time_modal_viewed: None,
            },
        ];
        assert_eq!(Notifications::safe_deserialize_session(session), expected);
    }

    // Test that new notification system is backwards compatible.
    #[test]
    fn test_safe_deserialize_session_old_form() {
        let session = r#"{"notifications": ["123456789"]}"#;
        let expected = vec![NotificationCookie {
            id: "123456789".to_string(),
            time_viewed: None,
            time_modal_viewed: None,
        }];
        assert_eq!(Notifications::safe_deserialize_session(session), expected);
    }

    #[test]
    fn test_safe_deserialize_session_empty() {
        let session = r#"{}"#;
        let expected: Vec<NotificationCookie> = vec![];
        assert_eq!(Notifications::safe_deserialize_session(session), expected);
    }

=======
        match serde_json::from_str::<Notifications>(session) {
            Ok(notifications) => notifications.notifications,
            Err(_) => match serde_json::from_str::<NotificationsCookieOld>(session) {
                Ok(notifications) => vec![NotificationCookie::from(notifications)],
                Err(_) => vec![],
            },
        }
    }

    pub fn safe_serialize_session(notifications: &[NotificationCookie]) -> String {
        let notifications = Notifications {
            notifications: notifications.to_vec(),
        };

        serde_json::to_string(&notifications).unwrap()
    }
}

#[cfg(test)]
mod test {
    use super::*;

    // Test that we can safely deserialize expected session data.
    #[test]
    fn test_safe_deserialize_session() {
        let session = r#"{"notifications": [{"id": "1", "time_viewed": null, "time_modal_viewed": null}, {"id": "1234567891234", "time_viewed": "2021-08-01T00:00:00Z"}]}"#;
        let expected = vec![
            NotificationCookie {
                id: "1".to_string(),
                time_viewed: None,
                time_modal_viewed: None,
            },
            NotificationCookie {
                id: "1234567891234".to_string(),
                time_viewed: Some(
                    chrono::DateTime::parse_from_rfc3339("2021-08-01T00:00:00Z")
                        .unwrap()
                        .into(),
                ),
                time_modal_viewed: None,
            },
        ];
        assert_eq!(Notifications::safe_deserialize_session(session), expected);
    }

    // Test that new notification system is backwards compatible.
    #[test]
    fn test_safe_deserialize_session_old_form() {
        let session = r#"{"notifications": ["123456789"]}"#;
        let expected = vec![NotificationCookie {
            id: "123456789".to_string(),
            time_viewed: None,
            time_modal_viewed: None,
        }];
        assert_eq!(Notifications::safe_deserialize_session(session), expected);
    }

    #[test]
    fn test_safe_deserialize_session_empty() {
        let session = r#"{}"#;
        let expected: Vec<NotificationCookie> = vec![];
        assert_eq!(Notifications::safe_deserialize_session(session), expected);
    }

>>>>>>> 3bfee361
    #[test]
    fn test_safe_serialize_session() {
        let cookies = vec![NotificationCookie {
            id: "1".to_string(),
            time_viewed: None,
            time_modal_viewed: None,
        }];
<<<<<<< HEAD
        let expected = r#"{"notifications": [{"id":"1","time_viewed":null,"time_modal_viewed":null}]}"#;
=======
        let expected = r#"{"notifications":[{"id":"1","time_viewed":null,"time_modal_viewed":null}]}"#;
>>>>>>> 3bfee361
        assert_eq!(Notifications::safe_serialize_session(&cookies), expected);
    }
}<|MERGE_RESOLUTION|>--- conflicted
+++ resolved
@@ -3,8 +3,6 @@
 use rocket::serde::{Deserialize, Serialize};
 use time::Duration;
 
-<<<<<<< HEAD
-=======
 /// Session data.
 #[derive(Serialize, Deserialize, Debug, Clone)]
 pub struct Notifications {
@@ -13,28 +11,16 @@
 }
 
 /// App-wide notifications.
->>>>>>> 3bfee361
 #[derive(Debug, Clone, Deserialize, Serialize, Default, PartialEq)]
 pub struct NotificationCookie {
     /// Unique ID of the notification.
     pub id: String,
-    /// TODO: document
+    /// Time the notification was viewed. Used for reshowing the notification.
     pub time_viewed: Option<chrono::DateTime<chrono::Utc>>,
-    /// TODO: document
+    /// Time the notification modal was viewed. Used for reshowing the notification modal.
     pub time_modal_viewed: Option<chrono::DateTime<chrono::Utc>>,
 }
 
-<<<<<<< HEAD
-pub struct Notifications {}
-
-impl Notifications {
-    pub fn update_viewed(all_desired_notifications: &Vec<NotificationCookie>, cookies: &CookieJar<'_>) {
-        let session = Notifications::safe_serialize_session(all_desired_notifications);
-
-        let mut cookie = Cookie::new("session", session);
-        cookie.set_max_age(::time::Duration::weeks(4));
-=======
-/// Previous session state covering only which notifications were viewed.
 #[derive(Serialize, Deserialize, Debug, Clone)]
 pub struct NotificationsCookieOld {
     pub notifications: Vec<String>,
@@ -57,7 +43,6 @@
 
         let mut cookie = Cookie::new("session", session);
         cookie.set_max_age(Duration::weeks(52 * 100)); // Keep the cookie "forever"
->>>>>>> 3bfee361
         cookies.add_private(cookie);
     }
 
@@ -70,91 +55,6 @@
     }
 
     pub fn safe_deserialize_session(session: &str) -> Vec<NotificationCookie> {
-<<<<<<< HEAD
-        match serde_json::from_str::<serde_json::Value>(session).unwrap_or_else(|_| {
-            serde_json::from_str::<serde_json::Value>(&Notifications::safe_serialize_session(&vec![])).unwrap()
-        })["notifications"]
-            .as_array()
-        {
-            Some(items) => items
-                .into_iter()
-                .map(|notification| {
-                    serde_json::from_str::<NotificationCookie>(&notification.to_string()).unwrap_or_else(|_| {
-                        serde_json::from_str::<String>(&notification.to_string())
-                            .and_then(|id| {
-                                Ok(NotificationCookie {
-                                    id,
-                                    time_viewed: None,
-                                    time_modal_viewed: None,
-                                })
-                            })
-                            .unwrap_or_else(|_| NotificationCookie::default())
-                    })
-                })
-                .collect::<Vec<NotificationCookie>>(),
-            _ => vec![],
-        }
-    }
-
-    pub fn safe_serialize_session(cookies: &Vec<NotificationCookie>) -> String {
-        let serialized = cookies
-            .iter()
-            .map(|x| serde_json::to_string(x))
-            .filter(|x| x.is_ok())
-            .map(|x| x.unwrap())
-            .collect::<Vec<String>>();
-
-        format!(r#"{{"notifications": [{}]}}"#, serialized.join(","))
-    }
-}
-
-#[cfg(test)]
-mod test {
-    use super::*;
-
-    // Test that we can safely deserialize expected session data.
-    #[test]
-    fn test_safe_deserialize_session() {
-        let session = r#"{"notifications": [{"id": "1", "time_viewed": null, "time_modal_viewed": null}, {"id": "1234567891234", "time_viewed": "2021-08-01T00:00:00Z"}]}"#;
-        let expected = vec![
-            NotificationCookie {
-                id: "1".to_string(),
-                time_viewed: None,
-                time_modal_viewed: None,
-            },
-            NotificationCookie {
-                id: "1234567891234".to_string(),
-                time_viewed: Some(
-                    chrono::DateTime::parse_from_rfc3339("2021-08-01T00:00:00Z")
-                        .unwrap()
-                        .into(),
-                ),
-                time_modal_viewed: None,
-            },
-        ];
-        assert_eq!(Notifications::safe_deserialize_session(session), expected);
-    }
-
-    // Test that new notification system is backwards compatible.
-    #[test]
-    fn test_safe_deserialize_session_old_form() {
-        let session = r#"{"notifications": ["123456789"]}"#;
-        let expected = vec![NotificationCookie {
-            id: "123456789".to_string(),
-            time_viewed: None,
-            time_modal_viewed: None,
-        }];
-        assert_eq!(Notifications::safe_deserialize_session(session), expected);
-    }
-
-    #[test]
-    fn test_safe_deserialize_session_empty() {
-        let session = r#"{}"#;
-        let expected: Vec<NotificationCookie> = vec![];
-        assert_eq!(Notifications::safe_deserialize_session(session), expected);
-    }
-
-=======
         match serde_json::from_str::<Notifications>(session) {
             Ok(notifications) => notifications.notifications,
             Err(_) => match serde_json::from_str::<NotificationsCookieOld>(session) {
@@ -219,7 +119,6 @@
         assert_eq!(Notifications::safe_deserialize_session(session), expected);
     }
 
->>>>>>> 3bfee361
     #[test]
     fn test_safe_serialize_session() {
         let cookies = vec![NotificationCookie {
@@ -227,11 +126,7 @@
             time_viewed: None,
             time_modal_viewed: None,
         }];
-<<<<<<< HEAD
-        let expected = r#"{"notifications": [{"id":"1","time_viewed":null,"time_modal_viewed":null}]}"#;
-=======
         let expected = r#"{"notifications":[{"id":"1","time_viewed":null,"time_modal_viewed":null}]}"#;
->>>>>>> 3bfee361
         assert_eq!(Notifications::safe_serialize_session(&cookies), expected);
     }
 }