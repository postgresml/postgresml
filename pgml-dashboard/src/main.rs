--- conflicted
+++ resolved
@@ -168,13 +168,10 @@
     use std::vec::Vec;
 
     async fn rocket() -> Rocket<Build> {
-<<<<<<< HEAD
         dotenv::dotenv().ok();
-=======
         let max_connections = 5;
         let min_connections = 1;
         let idle_timeout = 15_000;
->>>>>>> 9949cde4
 
         let clusters = Clusters::new();
         clusters
