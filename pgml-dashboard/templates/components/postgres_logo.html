<a class="postgres-logo navbar-brand" href="<%- link %>">
    <img src="/dashboard/static/images/owl_gradient.svg" alt="PostgresML Logo" height="24" width="24">
    <span class="fw-normal position-relative overflow-visible">Postgres
        <span class="fw-semibold">ML</span>
<<<<<<< HEAD
        <span class="version-badge position-absolute bottom-0 end-0 pe-0 mb-n3">Beta</span>
=======
>>>>>>> cbacf7b5
    </span>
</a><|MERGE_RESOLUTION|>--- conflicted
+++ resolved
@@ -2,9 +2,5 @@
     <img src="/dashboard/static/images/owl_gradient.svg" alt="PostgresML Logo" height="24" width="24">
     <span class="fw-normal position-relative overflow-visible">Postgres
         <span class="fw-semibold">ML</span>
-<<<<<<< HEAD
-        <span class="version-badge position-absolute bottom-0 end-0 pe-0 mb-n3">Beta</span>
-=======
->>>>>>> cbacf7b5
     </span>
 </a>