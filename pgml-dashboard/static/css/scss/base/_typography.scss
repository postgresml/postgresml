// all other displays are default bootstrap styling
.display-2 {
    font-weight: 700;
    font-size: 4rem;
    line-height: 80px;
}

// TODO: Go through html and ensure headers use appropriate header class, header and class do not need to match.
// .h1 {font-weight: 700; font-size: 64px; line-height: 72px;}
// .h2 {font-weight: 700; font-size: 48px; line-height: 54px;}
// .h3 {font-weight: 700; font-size: 40px; line-height: 46px;}
// .h4 {font-weight: 700; font-size: 32px; line-height: 40px;}
// .h5 {font-weight: 700; font-size: 28px; line-height: 34px;}
// .h6 {font-weight: 700; font-size: 24px; line-height: 30px;}

.subcopy-text {
    font-size: 18px;
    line-height: 22px;
}
.body-text {
    font-size: 16px;
    line-height: 20px;
}
.legal-text {
    font-size: 12px;
    line-height: 16px;
}

.text-black {
    color: #{$gray-900} !important;
}
.text-white {
    color: #{$gray-100} !important;
}
.text-soft-white {
    color: #{$gray-200} !important;
}

<<<<<<< HEAD
.text-black {color: #{$gray-900} !important;}
.text-white {color: #{$gray-100} !important;}
.text-soft-white { color: #{$gray-200} !important; }
.text-error {color: #{$error} !important;}
=======
@mixin text-gradient($gradient) {
    background: #{$gradient};
    -webkit-background-clip: text;
    -webkit-text-fill-color: transparent;
    background-clip: text;
    text-fill-color: transparent;
}
.text-gradient-blue {
    @include text-gradient($gradient-blue);
}
.text-gradient-green {
    @include text-gradient($gradient-green);
}
.text-gradient-orange {
    @include text-gradient($gradient-orange);
}
.text-gradient-pink {
    @include text-gradient($gradient-pink);
}
.text-gradient-purple {
    @include text-gradient($gradient-purple);
}
>>>>>>> ff025814
<|MERGE_RESOLUTION|>--- conflicted
+++ resolved
@@ -26,6 +26,9 @@
     line-height: 16px;
 }
 
+.text-error {
+    color: #{$error} !important;
+}
 .text-black {
     color: #{$gray-900} !important;
 }
@@ -36,12 +39,6 @@
     color: #{$gray-200} !important;
 }
 
-<<<<<<< HEAD
-.text-black {color: #{$gray-900} !important;}
-.text-white {color: #{$gray-100} !important;}
-.text-soft-white { color: #{$gray-200} !important; }
-.text-error {color: #{$error} !important;}
-=======
 @mixin text-gradient($gradient) {
     background: #{$gradient};
     -webkit-background-clip: text;
@@ -63,5 +60,4 @@
 }
 .text-gradient-purple {
     @include text-gradient($gradient-purple);
-}
->>>>>>> ff025814
+}