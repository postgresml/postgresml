--- conflicted
+++ resolved
@@ -169,7 +169,6 @@
     }
 }
 
-<<<<<<< HEAD
 .psychedelic-pink-bg {
     background-position: center;
     background-size: cover;
@@ -179,7 +178,8 @@
     }
     background-image: url("/dashboard/static/images/newsletter_subscribe_background_mobile.png");
     background-color: #{$pink};
-=======
+}
+
 #ai-dev-summit-tip-container {
     .admonition-title {
         display: none
@@ -189,5 +189,4 @@
         padding: 1.75rem;
         text-align: center;
     }
->>>>>>> e0817b95
 }