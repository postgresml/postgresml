--- conflicted
+++ resolved
@@ -1,77 +1,71 @@
-{% load static %}
-<!DOCTYPE html >
-<html lang="en">
-    <head>
-        <meta charset="utf-8">
-        <meta name="viewport" content="width=device-width, initial-scale=1.0">
-        <meta name="description" content="Needs to be developed.">
-
-        <link rel="icon" href="{% static 'images/favicon.ico' %}" type="image/x-icon">
-        <link rel="stylesheet" href="{% static 'css/base.css' %}">
-<<<<<<< HEAD
-        <link rel="stylesheet" href="{% static 'css/style.css' %}">
-=======
-        {% if darkmode %}<link rel="stylesheet" href="{% static 'css/darkmode.css' %}">{% endif %}
->>>>>>> c6f6f362
-        <link rel="preconnect" href="https://fonts.googleapis.com">
-        <link rel="preconnect" href="https://fonts.gstatic.com" crossorigin>
-        <link rel="stylesheet" href="https://fonts.googleapis.com/css2?family=Roboto:wght@100;300;400;500;700;900&display=block" >
-        <link rel="stylesheet" href="https://fonts.googleapis.com/css2?family=Material+Symbols+Outlined" />
-
-<<<<<<< HEAD
-        <script defer type="text/javascript" src="{% static '/js/vendor/lodash-4.17.21.min.js' %}"></script>
-        <script defer type="module" src="https://unpkg.com/stimulus@2.0.0/dist/stimulus.umd.js"></script>
-        <script defer type="module" src="https://cdn.skypack.dev/pin/@hotwired/turbo@v7.0.0-rc.1-Vumm1JJjKMC0HM7D9Tjd/mode=imports/optimized/@hotwired/turbo.js"></script>
-        <script defer type="module" src="{% static 'js/main.mjs' %}"></script>
-        <script defer type="text/javascript" src="https://cdn.jsdelivr.net/npm/chart.js@3.7.1/dist/chart.min.js"></script>
-=======
-        <script async src="https://unpkg.com/es-module-shims@1.2.0/dist/es-module-shims.js"></script>
-        <script type="importmap-shim">
-            {
-                "imports": {
-                    "@hotwired/stimulus": "https://unpkg.com/@hotwired/stimulus/dist/stimulus.js"
-                }
-            }
-        </script>
-        <script type="module-shim">
-            import { Application } from '@hotwired/stimulus'
-            import { Autocomplete } from '/static/js/controllers/stimulus-autocomplete.js'
->>>>>>> c6f6f362
-
-            const application = Application.start()
-            application.register('autocomplete', Autocomplete)
-        </script>
-      
-        <title>
-            {% if title %}{{title}}{% endif %}
-            {% if title is None or "PostgresML" not in title %}
-                {% if title is not None %} - {% endif %}PostgresML
-            {% endif %}
-        </title>
-    </head>
-
-    <body>
-        <header>
-            <nav>
-                <ul>
-                    <li class="logo">
-                        <a href="/">
-                            <img height="24" width="20.47" alt="PostgresML Logo" src="{% static 'images/logo-small.png' %}" />
-                            Postgres<b>ML</b>
-                        </a>
-                    </li>
-                    <li{% if topic == "Projects" %} class="selected"{% endif %}><a href="/projects/"><span class="material-symbols-outlined">apps</span>Projects</a></li> 
-                    <li{% if topic == "Models" %} class="selected"{% endif %}><a href="/models/"><span class="material-symbols-outlined">model_training</span>Models</a></li>
-                    <li{% if topic == "Deployments" %} class="selected"{% endif %}><a href="/deployments/"><span class="material-symbols-outlined">inventory</span>Deployments</a></li>
-                    <li{% if topic == "Snapshots" %} class="selected"{% endif %}><a href="/snapshots/"><span class="material-symbols-outlined">photo_camera</span>Snapshots</a></li>
-                </ul>
-            </nav>
-        </header>
-
-        <main>
-            {% block main %}{% endblock %}
-        </main>
-
-        <footer></footer>
-    </body>
-</html>
+{% load static %}
+<!DOCTYPE html >
+<html lang="en">
+    <head>
+        <meta charset="utf-8">
+        <meta name="viewport" content="width=device-width, initial-scale=1.0">
+        <meta name="description" content="Needs to be developed.">
+
+        <link rel="icon" href="{% static 'images/favicon.ico' %}" type="image/x-icon">
+        <link rel="stylesheet" href="{% static 'css/base.css' %}">
+        <link rel="stylesheet" href="{% static 'css/style.css' %}">
+        {% if darkmode %}<link rel="stylesheet" href="{% static 'css/darkmode.css' %}">{% endif %}
+        <link rel="preconnect" href="https://fonts.googleapis.com">
+        <link rel="preconnect" href="https://fonts.gstatic.com" crossorigin>
+        <link rel="stylesheet" href="https://fonts.googleapis.com/css2?family=Roboto:wght@100;300;400;500;700;900&display=block" >
+        <link rel="stylesheet" href="https://fonts.googleapis.com/css2?family=Material+Symbols+Outlined" />
+
+        <script defer type="text/javascript" src="{% static '/js/vendor/lodash-4.17.21.min.js' %}"></script>
+        <script defer type="module" src="https://unpkg.com/stimulus@2.0.0/dist/stimulus.umd.js"></script>
+        <script defer type="module" src="https://cdn.skypack.dev/pin/@hotwired/turbo@v7.0.0-rc.1-Vumm1JJjKMC0HM7D9Tjd/mode=imports/optimized/@hotwired/turbo.js"></script>
+        <script defer type="module" src="{% static 'js/main.mjs' %}"></script>
+        <script defer type="text/javascript" src="https://cdn.jsdelivr.net/npm/chart.js@3.7.1/dist/chart.min.js"></script>
+        <script async src="https://unpkg.com/es-module-shims@1.2.0/dist/es-module-shims.js"></script>
+        <script type="importmap-shim">
+            {
+                "imports": {
+                    "@hotwired/stimulus": "https://unpkg.com/@hotwired/stimulus/dist/stimulus.js"
+                }
+            }
+        </script>
+        <script type="module-shim">
+            import { Application } from '@hotwired/stimulus'
+            import { Autocomplete } from '/static/js/controllers/stimulus-autocomplete.js'
+
+            const application = Application.start()
+            application.register('autocomplete', Autocomplete)
+        </script>
+      
+        <title>
+            {% if title %}{{title}}{% endif %}
+            {% if title is None or "PostgresML" not in title %}
+                {% if title is not None %} - {% endif %}PostgresML
+            {% endif %}
+        </title>
+    </head>
+
+    <body>
+        <header>
+            <nav>
+                <ul>
+                    <li class="logo">
+                        <a href="/">
+                            <img height="24" width="20.47" alt="PostgresML Logo" src="{% static 'images/logo-small.png' %}" />
+                            Postgres<b>ML</b>
+                        </a>
+                    </li>
+                    <li{% if topic == "Projects" %} class="selected"{% endif %}><a href="/projects/"><span class="material-symbols-outlined">apps</span>Projects</a></li> 
+                    <li{% if topic == "Models" %} class="selected"{% endif %}><a href="/models/"><span class="material-symbols-outlined">model_training</span>Models</a></li>
+                    <li{% if topic == "Deployments" %} class="selected"{% endif %}><a href="/deployments/"><span class="material-symbols-outlined">inventory</span>Deployments</a></li>
+                    <li{% if topic == "Snapshots" %} class="selected"{% endif %}><a href="/snapshots/"><span class="material-symbols-outlined">photo_camera</span>Snapshots</a></li>
+                </ul>
+            </nav>
+        </header>
+
+        <main>
+            {% block main %}{% endblock %}
+        </main>
+
+        <footer></footer>
+    </body>
+</html>