--- conflicted
+++ resolved
@@ -29,11 +29,8 @@
 serde_json = { version = "1.0.85" }
 rmp-serde = { version = "1.1.0" }
 typetag = "0.2"
-<<<<<<< HEAD
 pyo3 = { version = "0.17", features = ["auto-initialize"] }
-=======
 heapless = "0.7.13"
->>>>>>> 5360b568
 
 [dev-dependencies]
 pgx-tests = "=0.4.5"
