--- conflicted
+++ resolved
@@ -2,14 +2,9 @@
 \set ON_ERROR_STOP true
 \timing on
 
-<<<<<<< HEAD
-SELECT pgml.embed('intfloat/e5-small', 'hi mom', '{"device": "cuda"}');
-
-=======
 SELECT pgml.embed('intfloat/e5-small', 'hi mom');
 SELECT pgml.embed('intfloat/e5-small', 'hi mom', '{"device": "cuda"}');
 SELECT pgml.embed('intfloat/e5-small', 'hi mom', '{"device": "cpu"}');
->>>>>>> 9949cde4
 
 SELECT pgml.transform(
     'translation_en_to_fr',
